--- conflicted
+++ resolved
@@ -1,14 +1,11 @@
+import calendar as cal
 import datetime as dt
 import re
 import time
-<<<<<<< HEAD
 
 import pandas as pd
 import requests
 
-=======
-import calendar as cal
->>>>>>> 7a501af7
 try:
     from io import StringIO
 except ImportError:
@@ -23,19 +20,10 @@
         self.ticker = ticker.upper()
         self.interval = interval
         self.cookie, self.crumb = self.init()
-<<<<<<< HEAD
-        self.start = int(
-            time.mktime(dt.datetime(start[0], start[1], start[2]).timetuple())
-        )
-
-        if end is not None:
-            self.end = int(time.mktime(dt.datetime(end[0], end[1], end[2]).timetuple()))
-=======
         self.start = int(cal.timegm(dt.datetime(*start).timetuple()))
 
         if end is not None:
             self.end = int(cal.timegm(dt.datetime(*end).timetuple()))
->>>>>>> 7a501af7
         else:
             self.end = int(time.time())
 
