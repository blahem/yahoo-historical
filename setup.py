--- conflicted
+++ resolved
@@ -13,10 +13,9 @@
     _readme = ""
 
 setup(
-<<<<<<< HEAD
     name="yahoo_historical",
     packages=["yahoo_historical"],
-    version="0.2.1",
+    version="0.3.0",
     description="Fetches historical EOD (end of day) prices from yahoo finance",
     author="Andrew Porter",
     author_email="porter.r.andrew@gmail.com",
@@ -25,18 +24,4 @@
     url="https://github.com/AndrewRPorter/yahoo-historical",
     download_url="https://github.com/AndrewRPorter/yahoo-historical/releases",
     install_requires=["setuptools", "pandas", "requests"],
-)
-=======
-  name='yahoo_historical',
-  packages=['yahoo_historical'],
-  version='0.3.0',
-  description='Fetches historical EOD (end of day) prices from yahoo finance',
-  author='Andrew Porter',
-  author_email='porter.r.andrew@gmail.com',
-  license=_license,
-  long_description=_readme,
-  url='https://github.com/AndrewRPorter/yahoo-historical',
-  download_url='https://github.com/AndrewRPorter/yahoo-historical/releases',
-  install_requires=['setuptools', 'pandas', 'requests'],
- )
->>>>>>> 7a501af7
+)